import torch

from colbert.search.strided_tensor import StridedTensor
from .strided_tensor_core import _create_mask, _create_view


class CandidateGeneration:

    def __init__(self, use_gpu=True):
        self.use_gpu = use_gpu

    def get_cells(self, Q, ncells):
        scores = (self.codec.centroids @ Q.T)
        if ncells == 1:
            cells = scores.argmax(dim=0, keepdim=True).permute(1, 0)
        else:
            cells = scores.topk(ncells, dim=0, sorted=False).indices.permute(1, 0)  # (32, ncells)
<<<<<<< HEAD

=======
>>>>>>> 093b8275
        cells = cells.flatten().contiguous()  # (32 * ncells,)
        cells = cells.unique(sorted=False)
        return cells, scores

    def generate_candidate_eids(self, Q, ncells):
        cells, scores = self.get_cells(Q, ncells)

        eids, cell_lengths = self.ivf.lookup(cells)  # eids = (packedlen,)  lengths = (32 * ncells,)
        eids = eids.long()
        if self.use_gpu:
            eids = eids.cuda()
        return eids, scores

    def generate_candidate_pids(self, Q, ncells):
        cells, scores = self.get_cells(Q, ncells)

        pids, cell_lengths = self.ivf.lookup(cells)
        pids = pids.long()
        if self.use_gpu:
            pids = pids.cuda()
        return pids, scores

    def generate_candidate_scores(self, Q, eids):
        E = self.lookup_eids(eids)
        if self.use_gpu:
            E = E.cuda()
        return (Q.unsqueeze(0) @ E.unsqueeze(2)).squeeze(-1).T

    def generate_candidates(self, config, Q):
        ncells = config.ncells

        assert isinstance(self.ivf, StridedTensor)

        Q = Q.squeeze(0)
        if self.use_gpu:
            Q = Q.cuda().half()
        assert Q.dim() == 2

        pids, centroid_scores = self.generate_candidate_pids(Q, ncells)

        """
        eids, centroid_scores = self.generate_candidate_eids(Q, ncells)
        eids = torch.unique(eids, sorted=False)

        pids = self.emb2pid[eids.long()]
        if self.use_gpu:
            pids = pids.cuda()
        """
        sorter = pids.sort()
        pids = sorter.values

        pids, pids_counts = torch.unique_consecutive(pids, return_counts=True)
        if self.use_gpu:
            pids, pids_counts = pids.cuda(), pids_counts.cuda()

        return pids, centroid_scores<|MERGE_RESOLUTION|>--- conflicted
+++ resolved
@@ -15,10 +15,6 @@
             cells = scores.argmax(dim=0, keepdim=True).permute(1, 0)
         else:
             cells = scores.topk(ncells, dim=0, sorted=False).indices.permute(1, 0)  # (32, ncells)
-<<<<<<< HEAD
-
-=======
->>>>>>> 093b8275
         cells = cells.flatten().contiguous()  # (32 * ncells,)
         cells = cells.unique(sorted=False)
         return cells, scores
@@ -36,7 +32,6 @@
         cells, scores = self.get_cells(Q, ncells)
 
         pids, cell_lengths = self.ivf.lookup(cells)
-        pids = pids.long()
         if self.use_gpu:
             pids = pids.cuda()
         return pids, scores
@@ -59,14 +54,6 @@
 
         pids, centroid_scores = self.generate_candidate_pids(Q, ncells)
 
-        """
-        eids, centroid_scores = self.generate_candidate_eids(Q, ncells)
-        eids = torch.unique(eids, sorted=False)
-
-        pids = self.emb2pid[eids.long()]
-        if self.use_gpu:
-            pids = pids.cuda()
-        """
         sorter = pids.sort()
         pids = sorter.values
 
