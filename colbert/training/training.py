import os
import random
import time

import deepspeed
import torch
import torch.nn as nn
import numpy as np
<<<<<<< HEAD
from datetime import datetime, timedelta
=======
from datetime import timedelta
>>>>>>> 5a29be6c

from transformers import AdamW
from colbert.utils.runs import Run
from colbert.utils.amp import MixedPrecisionManager

from colbert.training.lazy_batcher import LazyBatcher
from colbert.training.eager_batcher import EagerBatcher
from colbert.parameters import DEVICE

from colbert.modeling.colbert import ColBERT
from colbert.utils.utils import print_message
from colbert.training.utils import print_progress, manage_checkpoints


def train(args):
    random.seed(12345)
    np.random.seed(12345)
    torch.manual_seed(12345)
    if args.distributed:
        torch.cuda.manual_seed_all(12345)

    if args.distributed:
        assert args.bsize % args.nranks == 0, (args.bsize, args.nranks)
        assert args.accumsteps == 1
        args.bsize = args.bsize // args.nranks

        print("Using args.bsize =", args.bsize, "(per process) and args.accumsteps =", args.accumsteps)

    if args.lazy:
        reader = LazyBatcher(args, (0 if args.rank == -1 else args.rank), args.nranks)
    else:
        reader = EagerBatcher(args, (0 if args.rank == -1 else args.rank), args.nranks)

    if args.rank not in [-1, 0]:
        torch.distributed.barrier()

    colbert = ColBERT.from_pretrained('bert-base-uncased',
                                      pe_sampling_size=args.pe_sampling_size,
                                      query_maxlen=args.query_maxlen,
                                      doc_maxlen=args.doc_maxlen,
                                      dim=args.dim,
                                      similarity_metric=args.similarity,
                                      mask_punctuation=args.mask_punctuation)

    if args.checkpoint is not None:
        assert args.resume_optimizer is False, "TODO: This would mean reload optimizer too."
        print_message(f"#> Starting from checkpoint {args.checkpoint} -- but NOT the optimizer!")

        checkpoint = torch.load(args.checkpoint, map_location='cpu')

        try:
            colbert.load_state_dict(checkpoint['model_state_dict'])
        except:
            print_message("[WARNING] Loading checkpoint with strict=False")
            colbert.load_state_dict(checkpoint['model_state_dict'], strict=False)

    if args.rank == 0:
        torch.distributed.barrier()
    # ============= DEEPSPEED ============= #
    if args.deepspeed:
        "AssertionError: Amp and ZeRO are not currently compatible, " \
        "please use (legacy) fp16 mode which performs similar to amp opt_mode=O2"
        config = {
            "train_batch_size": args.bsize,
            "gradient_accumulation_steps": args.accumsteps,
            "optimizer": {
                "type": "AdamW",
                "params": {
                    "lr": args.lr,
                    "eps": 1e-8
                }
            },
            "fp16": {
                "enabled": True,
                # "loss_scale": 0,
                # "initial_scale_power": 32,
                # "loss_scale_window": 1000,
                # "hysteresis": 2,
                # "min_loss_scale": 1
            }
            # "amp": {
            #     "enabled": args.amp,
            # },
            # "zero_optimization": {
            #     "stage": 2,
            #     "offload_optimizer": {
            #         "device": "cpu",
            #         "pin_memory": True
            #     },
            #     "offload_param": {
            #         "device": "cpu",
            #         "pin_memory": True
            #     },
            #     "overlap_comm": True,
            #     "contiguous_gradients": True,
            #     "sub_group_size": 1e14,
            #     "reduce_bucket_size": "auto",
            #     "stage3_prefetch_bucket_size": "auto",
            #     "stage3_param_persistence_threshold": "auto",
            #     "stage3_max_live_parameters": 1e9,
            #     "stage3_max_reuse_distance": 1e9,
            #     "stage3_gather_fp16_weights_on_model_save": True
            # },
        }

        deepspeed.init_distributed()

        model, optimizer, _, _ = deepspeed.initialize(model=colbert,
                                                      config_params=config,
                                                      model_parameters=colbert.parameters())

        criterion = nn.CrossEntropyLoss()
        labels = torch.zeros(args.bsize, dtype=torch.long, device=DEVICE)

        start_time = time.time()
        train_loss = 0.0

        start_batch_idx = 0

        if args.resume:
            assert args.checkpoint is not None
            start_batch_idx = checkpoint['batch']

            reader.skip_to_batch(start_batch_idx, checkpoint['arguments']['bsize'])

        batches = zip(range(start_batch_idx, args.maxsteps), reader)
        for batch_idx, BatchSteps in batches:
            this_batch_loss = 0.0

            for queries, passages in BatchSteps:
                scores = colbert(queries, passages).view(2, -1).permute(1, 0)
                loss = criterion(scores, labels[:scores.size(0)])
                loss = loss / args.accumsteps

                train_loss += loss.item()
                this_batch_loss += loss.item()

                model.backward(loss)

                if args.rank < 1:
                    print_progress(scores)

            model.step()

            if args.rank < 1:
                avg_loss = train_loss / (batch_idx + 1)

                num_examples_seen = (batch_idx - start_batch_idx) * args.bsize * args.nranks
                elapsed = float(time.time() - start_time)

                log_to_mlflow = (batch_idx % 20 == 0)
                Run.log_metric('train/avg_loss', avg_loss, step=batch_idx, log_to_mlflow=log_to_mlflow)
                Run.log_metric('train/batch_loss', this_batch_loss, step=batch_idx, log_to_mlflow=log_to_mlflow)
                Run.log_metric('train/examples', num_examples_seen, step=batch_idx, log_to_mlflow=log_to_mlflow)
                Run.log_metric('train/throughput', num_examples_seen / elapsed, step=batch_idx,
                               log_to_mlflow=log_to_mlflow)

                progress = 100 * (batch_idx + 1) / len(range(start_batch_idx, args.maxsteps))
                if batch_idx % 10 == 0:
                    print_message(f"elapsed: {timedelta(seconds=elapsed)}",
                                  f"\tprogress:{progress}% ({batch_idx + 1}/{len(range(start_batch_idx, args.maxsteps))})",
                                  f"\tloss: {avg_loss}")
                manage_checkpoints(args, model, optimizer, batch_idx + 1)

    # ============= Original ============= #
    else:
        colbert = colbert.to(DEVICE)
        colbert.train()

        if args.distributed:
            colbert = torch.nn.parallel.DistributedDataParallel(colbert, device_ids=[args.rank],
                                                                output_device=args.rank,
                                                                find_unused_parameters=True)

        optimizer = AdamW(filter(lambda p: p.requires_grad, colbert.parameters()), lr=args.lr, eps=1e-8)
        optimizer.zero_grad()

        amp = MixedPrecisionManager(args.amp)
        criterion = nn.CrossEntropyLoss()
        labels = torch.zeros(args.bsize, dtype=torch.long, device=DEVICE)

<<<<<<< HEAD
    for batch_idx, BatchSteps in zip(range(start_batch_idx, args.maxsteps), reader):
        this_batch_loss = 0.0

        for queries, passages in BatchSteps:
            with amp.context():
                scores = colbert(queries, passages).view(2, -1).permute(1, 0)
                loss = criterion(scores, labels[:scores.size(0)])
                loss = loss / args.accumsteps
=======
        start_time = time.time()
        train_loss = 0.0

        start_batch_idx = 0
>>>>>>> 5a29be6c

        if args.resume:
            assert args.checkpoint is not None
            start_batch_idx = checkpoint['batch']

            reader.skip_to_batch(start_batch_idx, checkpoint['arguments']['bsize'])

        batches = zip(range(start_batch_idx, args.maxsteps), reader)
        for batch_idx, BatchSteps in batches:
            this_batch_loss = 0.0

            for queries, passages in BatchSteps:
                with amp.context():
                    scores = colbert(queries, passages).view(2, -1).permute(1, 0)
                    ans = labels.repeat(pe_sampling)
                    loss = criterion(scores, ans)
                    loss = loss / args.accumsteps

                if args.rank < 1:
                    print_progress(scores)

                amp.backward(loss)

<<<<<<< HEAD
        if args.rank < 1:
            avg_loss = train_loss / (batch_idx + 1)
=======
                train_loss += loss.item()
                this_batch_loss += loss.item()

            amp.step(colbert, optimizer)

            if args.rank < 1:
                avg_loss = train_loss / (batch_idx + 1)
>>>>>>> 5a29be6c

                num_examples_seen = (batch_idx - start_batch_idx) * args.bsize * args.nranks
                elapsed = float(time.time() - start_time)

                log_to_mlflow = (batch_idx % 20 == 0)
                Run.log_metric('train/avg_loss', avg_loss, step=batch_idx, log_to_mlflow=log_to_mlflow)
                Run.log_metric('train/batch_loss', this_batch_loss, step=batch_idx, log_to_mlflow=log_to_mlflow)
                Run.log_metric('train/examples', num_examples_seen, step=batch_idx, log_to_mlflow=log_to_mlflow)
                Run.log_metric('train/throughput', num_examples_seen / elapsed, step=batch_idx,
                               log_to_mlflow=log_to_mlflow)

<<<<<<< HEAD
            progress = 100 * (batch_idx + 1) / len(range(start_batch_idx, args.maxsteps))
            if batch_idx % 10 == 0:
                print_message(f"elapsed: {timedelta(seconds=elapsed)}",
                              f"\tprogress:{progress}% ({batch_idx + 1}/{len(range(start_batch_idx, args.maxsteps))})",
                              f"\tloss: {avg_loss}")
            manage_checkpoints(args, colbert, optimizer, batch_idx + 1)

    print_message(f"start: {time.ctime(start_time)}, elapsed: {time.ctime(time.time() - start_time)}")
=======
                print_message(f"{100 * batch_idx / len(list(batches))} % => ({batch_idx + 1} / {len(list(batches))})\n",
                              f"Average Loss: {avg_loss}")
                manage_checkpoints(args, colbert, optimizer, batch_idx + 1)
>>>>>>> 5a29be6c
<|MERGE_RESOLUTION|>--- conflicted
+++ resolved
@@ -6,11 +6,7 @@
 import torch
 import torch.nn as nn
 import numpy as np
-<<<<<<< HEAD
 from datetime import datetime, timedelta
-=======
-from datetime import timedelta
->>>>>>> 5a29be6c
 
 from transformers import AdamW
 from colbert.utils.runs import Run
@@ -118,81 +114,32 @@
 
         deepspeed.init_distributed()
 
-        model, optimizer, _, _ = deepspeed.initialize(model=colbert,
-                                                      config_params=config,
-                                                      model_parameters=colbert.parameters())
+    colbert = colbert.to(DEVICE)
+    colbert.train()
 
-        criterion = nn.CrossEntropyLoss()
-        labels = torch.zeros(args.bsize, dtype=torch.long, device=DEVICE)
+    if args.distributed:
+        colbert = torch.nn.parallel.DistributedDataParallel(colbert, device_ids=[args.rank],
+                                                            output_device=args.rank,
+                                                            find_unused_parameters=True)
 
-        start_time = time.time()
-        train_loss = 0.0
+    optimizer = AdamW(filter(lambda p: p.requires_grad, colbert.parameters()), lr=args.lr, eps=1e-8)
+    optimizer.zero_grad()
 
-        start_batch_idx = 0
+    amp = MixedPrecisionManager(args.amp)
+    criterion = nn.CrossEntropyLoss()
+    labels = torch.zeros(args.bsize, dtype=torch.long, device=DEVICE)
 
-        if args.resume:
-            assert args.checkpoint is not None
-            start_batch_idx = checkpoint['batch']
+    start_time = time.time()
+    train_loss = 0.0
 
-            reader.skip_to_batch(start_batch_idx, checkpoint['arguments']['bsize'])
+    start_batch_idx = 0
 
-        batches = zip(range(start_batch_idx, args.maxsteps), reader)
-        for batch_idx, BatchSteps in batches:
-            this_batch_loss = 0.0
+    if args.resume:
+        assert args.checkpoint is not None
+        start_batch_idx = checkpoint['batch']
 
-            for queries, passages in BatchSteps:
-                scores = colbert(queries, passages).view(2, -1).permute(1, 0)
-                loss = criterion(scores, labels[:scores.size(0)])
-                loss = loss / args.accumsteps
+        reader.skip_to_batch(start_batch_idx, checkpoint['arguments']['bsize'])
 
-                train_loss += loss.item()
-                this_batch_loss += loss.item()
-
-                model.backward(loss)
-
-                if args.rank < 1:
-                    print_progress(scores)
-
-            model.step()
-
-            if args.rank < 1:
-                avg_loss = train_loss / (batch_idx + 1)
-
-                num_examples_seen = (batch_idx - start_batch_idx) * args.bsize * args.nranks
-                elapsed = float(time.time() - start_time)
-
-                log_to_mlflow = (batch_idx % 20 == 0)
-                Run.log_metric('train/avg_loss', avg_loss, step=batch_idx, log_to_mlflow=log_to_mlflow)
-                Run.log_metric('train/batch_loss', this_batch_loss, step=batch_idx, log_to_mlflow=log_to_mlflow)
-                Run.log_metric('train/examples', num_examples_seen, step=batch_idx, log_to_mlflow=log_to_mlflow)
-                Run.log_metric('train/throughput', num_examples_seen / elapsed, step=batch_idx,
-                               log_to_mlflow=log_to_mlflow)
-
-                progress = 100 * (batch_idx + 1) / len(range(start_batch_idx, args.maxsteps))
-                if batch_idx % 10 == 0:
-                    print_message(f"elapsed: {timedelta(seconds=elapsed)}",
-                                  f"\tprogress:{progress}% ({batch_idx + 1}/{len(range(start_batch_idx, args.maxsteps))})",
-                                  f"\tloss: {avg_loss}")
-                manage_checkpoints(args, model, optimizer, batch_idx + 1)
-
-    # ============= Original ============= #
-    else:
-        colbert = colbert.to(DEVICE)
-        colbert.train()
-
-        if args.distributed:
-            colbert = torch.nn.parallel.DistributedDataParallel(colbert, device_ids=[args.rank],
-                                                                output_device=args.rank,
-                                                                find_unused_parameters=True)
-
-        optimizer = AdamW(filter(lambda p: p.requires_grad, colbert.parameters()), lr=args.lr, eps=1e-8)
-        optimizer.zero_grad()
-
-        amp = MixedPrecisionManager(args.amp)
-        criterion = nn.CrossEntropyLoss()
-        labels = torch.zeros(args.bsize, dtype=torch.long, device=DEVICE)
-
-<<<<<<< HEAD
     for batch_idx, BatchSteps in zip(range(start_batch_idx, args.maxsteps), reader):
         this_batch_loss = 0.0
 
@@ -201,59 +148,29 @@
                 scores = colbert(queries, passages).view(2, -1).permute(1, 0)
                 loss = criterion(scores, labels[:scores.size(0)])
                 loss = loss / args.accumsteps
-=======
-        start_time = time.time()
-        train_loss = 0.0
 
-        start_batch_idx = 0
->>>>>>> 5a29be6c
+            if args.rank < 1:
+                print_progress(scores)
 
-        if args.resume:
-            assert args.checkpoint is not None
-            start_batch_idx = checkpoint['batch']
+            amp.backward(loss)
 
-            reader.skip_to_batch(start_batch_idx, checkpoint['arguments']['bsize'])
+            train_loss += loss.item()
+            this_batch_loss += loss.item()
 
-        batches = zip(range(start_batch_idx, args.maxsteps), reader)
-        for batch_idx, BatchSteps in batches:
-            this_batch_loss = 0.0
+        amp.step(colbert, optimizer)
 
-            for queries, passages in BatchSteps:
-                with amp.context():
-                    scores = colbert(queries, passages).view(2, -1).permute(1, 0)
-                    ans = labels.repeat(pe_sampling)
-                    loss = criterion(scores, ans)
-                    loss = loss / args.accumsteps
-
-                if args.rank < 1:
-                    print_progress(scores)
-
-                amp.backward(loss)
-
-<<<<<<< HEAD
         if args.rank < 1:
             avg_loss = train_loss / (batch_idx + 1)
-=======
-                train_loss += loss.item()
-                this_batch_loss += loss.item()
 
-            amp.step(colbert, optimizer)
+            num_examples_seen = (batch_idx - start_batch_idx) * args.bsize * args.nranks
+            elapsed = float(time.time() - start_time)
 
-            if args.rank < 1:
-                avg_loss = train_loss / (batch_idx + 1)
->>>>>>> 5a29be6c
+            log_to_mlflow = (batch_idx % 20 == 0)
+            Run.log_metric('train/avg_loss', avg_loss, step=batch_idx, log_to_mlflow=log_to_mlflow)
+            Run.log_metric('train/batch_loss', this_batch_loss, step=batch_idx, log_to_mlflow=log_to_mlflow)
+            Run.log_metric('train/examples', num_examples_seen, step=batch_idx, log_to_mlflow=log_to_mlflow)
+            Run.log_metric('train/throughput', num_examples_seen / elapsed, step=batch_idx, log_to_mlflow=log_to_mlflow)
 
-                num_examples_seen = (batch_idx - start_batch_idx) * args.bsize * args.nranks
-                elapsed = float(time.time() - start_time)
-
-                log_to_mlflow = (batch_idx % 20 == 0)
-                Run.log_metric('train/avg_loss', avg_loss, step=batch_idx, log_to_mlflow=log_to_mlflow)
-                Run.log_metric('train/batch_loss', this_batch_loss, step=batch_idx, log_to_mlflow=log_to_mlflow)
-                Run.log_metric('train/examples', num_examples_seen, step=batch_idx, log_to_mlflow=log_to_mlflow)
-                Run.log_metric('train/throughput', num_examples_seen / elapsed, step=batch_idx,
-                               log_to_mlflow=log_to_mlflow)
-
-<<<<<<< HEAD
             progress = 100 * (batch_idx + 1) / len(range(start_batch_idx, args.maxsteps))
             if batch_idx % 10 == 0:
                 print_message(f"elapsed: {timedelta(seconds=elapsed)}",
@@ -261,9 +178,4 @@
                               f"\tloss: {avg_loss}")
             manage_checkpoints(args, colbert, optimizer, batch_idx + 1)
 
-    print_message(f"start: {time.ctime(start_time)}, elapsed: {time.ctime(time.time() - start_time)}")
-=======
-                print_message(f"{100 * batch_idx / len(list(batches))} % => ({batch_idx + 1} / {len(list(batches))})\n",
-                              f"Average Loss: {avg_loss}")
-                manage_checkpoints(args, colbert, optimizer, batch_idx + 1)
->>>>>>> 5a29be6c
+    print_message(f"start: {time.ctime(start_time)}, elapsed: {time.ctime(time.time() - start_time)}")